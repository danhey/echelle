from __future__ import print_function, division

import warnings

import numpy as np
import matplotlib.pyplot as plt
from matplotlib.widgets import Slider

<<<<<<< HEAD
from scipy.optimize import minimize

__all__ = ["echelle", "plot_echelle", "interact_echelle", "smooth_power"]


def echelle(freq, power, dnu, fmin=0.0, fmax=None, offset=0.0, replicated=False):
=======
from .utils import smooth_power

__all__ = ["echelle", "plot_echelle"]


def echelle(freq, power, dnu, fmin=0.0, fmax=None, offset=0.0, sampling=0.1):
>>>>>>> e9a5f79c
    """Calculates the echelle diagram. Use this function if you want to do
    some more custom plotting.

    Parameters
    ----------
    freq : array-like
        Frequency values
    power : array-like
        Power values for every frequency
    dnu : float
        Value of deltanu
    fmin : float, optional
        Minimum frequency to calculate the echelle at, by default 0.
    fmax : float, optional
        Maximum frequency to calculate the echelle at. If none is supplied,
        will default to the maximum frequency passed in `freq`, by default None
    offset : float, optional
        An offset to apply to the echelle diagram, by default 0.0
<<<<<<< HEAD
    replicated : bool, optional
    
=======

>>>>>>> e9a5f79c
    Returns
    -------
    array-like
        The x, y, and z values of the echelle diagram.
    """
    if fmax == None:
        fmax = freq[-1]

    fmin = fmin - offset
    fmax = fmax - offset
    freq = freq - offset

    if fmin <= 0.0:
        fmin = 0.0
    else:
        fmin = fmin - (fmin % dnu)

    # trim data
    index = (freq >= fmin) & (freq <= fmax)
    trimx = freq[index]

    samplinginterval = np.median(trimx[1:-1] - trimx[0:-2]) * sampling
    xp = np.arange(fmin, fmax + dnu, samplinginterval)
    yp = np.interp(xp, freq, power)

    n_stack = int((fmax - fmin) / dnu)
    n_element = int(dnu / samplinginterval)

    morerow = 2
    arr = np.arange(1, n_stack) * dnu
    arr2 = np.array([arr, arr])
    yn = np.reshape(arr2, len(arr) * 2, order="F")
    yn = np.insert(yn, 0, 0.0)
    yn = np.append(yn, n_stack * dnu) + fmin + offset

    if not replicated:
        xn = np.arange(1, n_element + 1) / n_element * dnu
        z = np.zeros([n_stack * morerow, n_element])
        for i in range(n_stack):
            for j in range(i * morerow, (i + 1) * morerow):
                z[j, :] = yp[n_element * (i) : n_element * (i + 1)]
        return xn, yn, z
    else:
        xn = np.arange(1, 2 * n_element + 1) / n_element * dnu
        z = np.zeros([n_stack * morerow, 2 * n_element])
        for i in range(n_stack):
            for j in range(i * morerow, (i + 1) * morerow):
                z[j, :] = np.concatenate([yp[n_element * (i) : n_element * (i + 1)], yp[n_element * (i + 1) : n_element * (i + 2)] ])
        return xn, yn, z


def plot_echelle(
    freq,
    power,
    dnu,
    mirror=False,
    ax=None,
    cmap="Blues",
    scale=None,
    interpolation=None,
    smooth=False,
    smooth_filter_width=50,
    **kwargs
):
    """Plots the echelle diagram.

    Parameters
    ----------
    freq : numpy array
        Frequency values
    power : array-like
        Power values for every frequency
    dnu : float
        Value of deltanu
    ax : matplotlib.axes._subplots.AxesSubplot, optional
        A matplotlib axes to plot into. If no axes is provided, a new one will
        be generated, by default None
    cmap : str, optional
        A matplotlib colormap, by default 'BuPu'
    scale : str, optional
        either 'sqrt' or 'log' or None. Scales the echelle to bring out more
        features, by default 'sqrt'
    interpolation : str, optional
        Type of interpolation to perform on the echelle diagram through
        matplotlib.pyplot.imshow, by default 'none'
    smooth_filter_width : float, optional
        Amount by which to smooth the power values, using a Box1DKernel
    **kwargs : dict
        Dictionary of arguments to be passed to `echelle.echelle`

    Returns
    -------
    matplotlib.axes._subplots.AxesSubplot
        The plotted echelle diagram on the axes
    """
    if smooth:
        power = smooth_power(power, smooth_filter_width)
    echx, echy, echz = echelle(freq, power, dnu, **kwargs)

    if scale is not None:
        if scale is "log":
            echz = np.log10(echz)
        elif scale is "sqrt":
            echz = np.sqrt(echz)

    if ax is None:
        fig, ax = plt.subplots()

    ax.imshow(
        echz,
        aspect="auto",
        extent=(echx.min(), echx.max(), echy.min(), echy.max()),
        origin="lower",
        cmap=cmap,
        interpolation=interpolation,
    )

    # It's much cheaper just to replot the data we already have
    # and mirror it.
    if mirror:
        ax.imshow(
            echz,
            aspect="auto",
            extent=(
                (echx.min() + dnu),
                (echx.max() + dnu),
                (echy.min() - dnu),
                (echy.max()) - dnu,
            ),
            origin="lower",
            cmap=cmap,
            interpolation=interpolation,
        )

    ax.set_xlabel(r"Frequency" + " mod " + str(dnu))
    ax.set_ylabel(r"Frequency")
<<<<<<< HEAD
    return ax


def get_p_modes_asymp_freq(dnu, numax, epsp, d01, d02, alphap, fmin, fmax):
    n = np.arange(int(fmin/dnu), int(fmax/dnu)+1, 1.)
    f0 = dnu * (n + epsp + alphap*(n-numax/dnu)**2.)
    f1 = dnu * (n + epsp + 0.5 + 2*d01 + alphap*(n-numax/dnu)**2.)
    f2 = dnu * (n + epsp + 6*d02 + alphap*(n-numax/dnu)**2.)
    return f0, f1, f2


def get_mixed_modes_asymp_freq(dnu, numax, epsp, d01, d02, alphap, q, dpi1, epsg, fmin, fmax):
    dpi1 *= 1e-6
    n = np.arange(int(fmin/dnu), int(fmax/dnu)+1, 1.)
    f0 = dnu * (n + epsp + alphap*(n-numax/dnu)**2.)
    f2 = dnu * (n + epsp + 6*d02 + alphap*(n-numax/dnu)**2.)

    def cost_func(x0):
        cost = q*np.tan(np.pi/dpi1*(1/x0-epsg*dpi1)) - np.tan(np.pi/dnu*(x0-(epsp+0.5+2*d01)*dnu))
        return cost**2.
    
    # infinity points
    k = np.arange(int(1/(fmax*dpi1)-0.5-epsg), int(1/(fmin*dpi1)-0.5-epsg), 1.)
    f1g_inf = 1. / (k + 0.5 + epsg) / dpi1
    f1p_inf = dnu * (n + epsp)
    xinfs = np.sort(np.concatenate((f1g_inf, f1p_inf)))
    x0s = (xinfs[:-1]+xinfs[1:])/2.
    f1 = np.zeros(len(x0s))
    for ix0, x0 in enumerate(x0s):
        res = minimize(cost_func, x0, bounds=[(xinfs[ix0], xinfs[ix0+1])])
        f1[ix0] = res.x
    return f0, np.unique(f1), f2


def interact_echelle(
    freq,
    power,
    dnu_min,
    dnu_max,
    step=0.01,
    cmap="BuPu",
    ax=None,
    interpolation=None,
    smooth=False,
    smooth_filter_width=50.0,
    scale=None,  # "sqrt",
    return_coords=False,
    p_modes_asymp=False,
    mixed_modes_asymp=False,
    replicated=False,
    dpi_min=None,
    dpi_max=None,
    **kwargs
):
    """Creates an interactive echelle environment with a variable deltanu 
    slider. If you're working in a Jupyter notebook/lab environment, you must
    call `%matplotlib notebook` before running this.
    
    Parameters
    ----------
    freq : np.array
        Array of frequencies in the amplitude or power spectrum
    power : np.array
        Corresponding array of power values
    dnu_min : float
        Minimum deltanu value for the slider
    dnu_max : float
        Maximum deltanu value for the slider
    step : float, optional
        Step size by which to increment or decrement the slider, by default 
        0.01
    cmap : matplotlib.colormap, optional
        Colormap for the echelle diagram, by default 'BuPu'
    ax : matplotlib.axis, optional
        axis object on which to plot. If none is passed, one will be created, 
        by default None
    interpolation : str, optional
        Type of interpolation to perform on the echelle diagram through 
        matplotlib.pyplot.imshow. This is very expensive in an interactive 
        environment, so use with caution, by default 'none'
    smooth_filter_width : float, optional
        Size of the Box1DKernel which is convolved with the power to smooth the
        spectrum. 1 performs no smoothing, by default 50.
    scale : str, optional
        either 'sqrt' or 'log' or None. Scales the echelle to bring out more 
        features, by default 'sqrt'
    return_coords : bool, optional
        If True, this will bind mouseclick events to the interactive plot. 
        Clicking on the plot will store the values of the frequencies
        at the click event, and return them in a list object, by default False
    p_modes_asymp: bool, optional
        !tbd
    mixed_modes_asymp: bool, optional
        !tbd
    replicated: bool, optional

    **kwargs : dict
        Dictionary of arguments to be passed to `echelle.echelle`
    
    Returns
    -------
    list
        A list of clicked frequencies if `return_coords=True`.
    """

    if dnu_max < dnu_min:
        raise ValueError("Maximum range can not be less than minimum")

    if smooth_filter_width < 1:
        raise ValueError("The smooth filter width can not be less than 1!")

    if ax is None:
        fig, ax = plt.subplots(figsize=(12,8))
    if smooth:
        power = smooth_power(power, smooth_filter_width)

    x, y, z = echelle(freq, power, (dnu_max + dnu_min) / 2.0, replicated=replicated, **kwargs)
    plt.subplots_adjust(left=0.25, bottom=0.30)

    if scale is "sqrt":
        z = np.sqrt(z)
    elif scale is "log":
        z = np.log10(z)

    line = ax.imshow(
        z,
        aspect="auto",
        extent=(x.min(), x.max(), y.min(), y.max()),
        origin="lower",
        cmap=cmap,
        interpolation=interpolation,
    )
    
    def get_slider_axis(iParams):
        return [0.25, 0.28-iParams*0.03, 0.65, 0.02]

    axfreq = plt.axes(get_slider_axis(1))
    valfmt = "%1." + str(len(str(step).split(".")[-1])) + "f"
    slider = Slider(
        axfreq,
        u"\u0394\u03BD",
        dnu_min,
        dnu_max,
        valinit=(dnu_max + dnu_min) / 2.0,
        valstep=step,
        valfmt=valfmt,
    )

    def update(dnu):
        x, y, z = echelle(freq, power, dnu, replicated=replicated, **kwargs)
        if scale is not None:
            if scale is "sqrt":
                z = np.sqrt(z)
            elif scale is "log":
                z = np.log10(z)
        line.set_array(z)
        line.set_extent((x.min(), x.max(), y.min(), y.max()))
        if not replicated:
            ax.set_xlim(0, dnu)
        else:
            ax.set_xlim(0, 2*dnu)
        fig.canvas.blit(ax.bbox)

    if p_modes_asymp:
        dnu = (dnu_max + dnu_min)/2.0
        if mixed_modes_asymp:
            f0, f1, f2 = get_mixed_modes_asymp_freq(dnu, (np.min(freq) + np.max(freq))/2.,
                                        0.5, -0.02, -0.005, 0.0002, 0.2, 100, 0.5,
                                        np.min(freq), np.max(freq))
        else:
            f0, f1, f2 = get_p_modes_asymp_freq(dnu, (np.min(freq) + np.max(freq))/2.,
                                            0.5, -0.02, -0.005, 0.0002, 
                                            np.min(freq), np.max(freq))
        f0x, f1x, f2x = f0%dnu, f1%dnu, f2%dnu
        f0y, f1y, f2y = (f0-f0x)+dnu/2.0, (f1-f1x)+dnu/2.0, (f2-f2x)+dnu/2.0
        if replicated:
                f0x, f0y = np.concatenate([f0x, f0x+dnu]), np.concatenate([f0y, f0y-dnu])
                f1x, f1y = np.concatenate([f1x, f1x+dnu]), np.concatenate([f1y, f1y-dnu])
                f2x, f2y = np.concatenate([f2x, f2x+dnu]), np.concatenate([f2y, f2y-dnu])
        scat0 = ax.scatter(f0x, f0y, marker='o', edgecolor='blue', facecolor='none')
        scat1 = ax.scatter(f1x, f1y, marker='^', edgecolor='red', facecolor='none')
        scat2 = ax.scatter(f2x, f2y, marker='s', edgecolor='green', facecolor='none')

        slider_numax = Slider(
            plt.axes(get_slider_axis(2)),
            "$\\nu_{\\rm max}$",
            np.min(freq),
            np.max(freq),
            valinit=(np.min(freq)+np.max(freq))/2.,
            valstep=1.,
            valfmt="%1.2f",
        )
        slider_epsp = Slider(
            plt.axes(get_slider_axis(3)),
            "$\\epsilon_p$",
            0.,
            1.,
            valinit=0.5,
            valstep=0.01,
            valfmt="%1.2f",
        )
        slider_d01 = Slider(
            plt.axes(get_slider_axis(4)),
            "$d_{01}$",
            -0.03,
            0.03,
            valinit=-0.005,
            valstep=0.001,
            valfmt="%1.4f",
        )
        slider_d02 = Slider(
            plt.axes(get_slider_axis(5)),
            "$d_{02}$",
            -0.03,
            0.,
            valinit=-0.02,
            valstep=0.001,
            valfmt="%1.4f",
        )
        slider_alphap = Slider(
            plt.axes(get_slider_axis(6)),
            "$\\alpha_p$",
            0.,
            0.005,
            valinit=0.0002,
            valstep=0.0001,
            valfmt="%1.4f",
        )
        if mixed_modes_asymp:
            slider_q = Slider(
                plt.axes(get_slider_axis(7)),
                "$q$",
                0.,
                1.0,
                valinit=0.2,
                valstep=0.01,
                valfmt="%1.4f",
            )

            dpi_min = 20 if dpi_min is None else dpi_min
            dpi_max = 250 if dpi_max is None else dpi_max
            slider_dpi1 = Slider(
                plt.axes(get_slider_axis(8)),
                "$\\Delta\\Pi_1$",
                dpi_min,
                dpi_max,
                valinit=(dpi_min+dpi_max)/2.,
                valstep=0.1,
                valfmt="%4.1f",
            )
            slider_epsg = Slider(
                plt.axes(get_slider_axis(9)),
                "$\\epsilon_g$",
                0.,
                1.0,
                valinit=0.5,
                valstep=0.01,
                valfmt="%1.4f",
            )

        def update_asymp(vals):
            dnu, numax, epsp = slider.val, slider_numax.val, slider_epsp.val
            d01, d02, alphap = slider_d01.val, slider_d02.val, slider_alphap.val
            if mixed_modes_asymp:
                q, dpi1, epsg = slider_q.val, slider_dpi1.val, slider_epsg.val
                f0, f1, f2 = get_mixed_modes_asymp_freq(dnu, numax, epsp, d01, d02, alphap, q, dpi1, epsg, np.min(freq), np.max(freq))
            else:
                f0, f1, f2 = get_p_modes_asymp_freq(dnu, numax, epsp, d01, d02, alphap, np.min(freq), np.max(freq))
            x, y, z = echelle(freq, power, dnu, replicated=replicated, **kwargs)
            if scale is not None:
                if scale is "sqrt":
                    z = np.sqrt(z)
                elif scale is "log":
                    z = np.log10(z)
            line.set_array(z)
            line.set_extent((x.min(), x.max(), y.min(), y.max()))
            f0x, f1x, f2x = f0%dnu, f1%dnu, f2%dnu
            f0y, f1y, f2y = (f0-f0x)+dnu/2.0, (f1-f1x)+dnu/2.0, (f2-f2x)+dnu/2.0
            if not replicated:
                scat0.set_offsets(np.vstack((f0x, f0y)).T)
                scat1.set_offsets(np.vstack((f1x, f1y)).T)
                scat2.set_offsets(np.vstack((f2x, f2y)).T)
                ax.set_xlim(0, dnu)
            else:
                f0x, f0y = np.concatenate([f0x, f0x+dnu]), np.concatenate([f0y, f0y-dnu])
                f1x, f1y = np.concatenate([f1x, f1x+dnu]), np.concatenate([f1y, f1y-dnu])
                f2x, f2y = np.concatenate([f2x, f2x+dnu]), np.concatenate([f2y, f2y-dnu])
                scat0.set_offsets(np.vstack((f0x, f0y)).T)
                scat1.set_offsets(np.vstack((f1x, f1y)).T)
                scat2.set_offsets(np.vstack((f2x, f2y)).T)
                ax.set_xlim(0, 2*dnu)
            fig.canvas.blit(ax.bbox)


    def on_key_press(event):
        if event.key == "left":
            new_dnu = slider.val - slider.valstep
            if p_modes_asymp:
                new_numax = slider_numax.val - slider_numax.valstep
                new_epsp = slider_epsp.val - slider_epsp.valstep
                new_d01 = slider_d01.val - slider_d01.valstep
                new_d02 = slider_d02.val - slider_d02.valstep
                new_alphap = slider_alphap.val - slider_alphap.valstep
                if mixed_modes_asymp:
                    new_q = slider_q.val - slider_q.valstep
                    new_dpi1 = slider_dpi1.val - slider_dpi1.valstep
                    new_epsg = slider_epsg.val - slider_epsg.valstep
        elif event.key == "right":
            new_dnu = slider.val + slider.valstep
            if p_modes_asymp:
                new_numax = slider_numax.val + slider_numax.valstep
                new_epsp = slider_epsp.val + slider_epsp.valstep
                new_d01 = slider_d01.val + slider_d01.valstep
                new_d02 = slider_d02.val + slider_d02.valstep
                new_alphap = slider_alphap.val + slider_alphap.valstep
                if mixed_modes_asymp:
                    new_q = slider_q.val + slider_q.valstep
                    new_dpi1 = slider_dpi1.val + slider_dpi1.valstep
                    new_epsg = slider_epsg.val + slider_epsg.valstep
        else:
            new_dnu = slider.val
            if p_modes_asymp:
                new_numax = slider_numax.val 
                new_epsp = slider_epsp.val
                new_d01 = slider_d01.val
                new_d02 = slider_d02.val
                new_alphap = slider_alphap.val
                if mixed_modes_asymp:
                    new_q = slider_q.val
                    new_dpi1 = slider_dpi1.val
                    new_epsg = slider_epsg.val

        slider.set_val(new_dnu)
        slider_numax.set_val(new_numax)
        slider_epsp.set_val(new_epsp)
        slider_d01.set_val(new_d01)
        slider_d02.set_val(new_d02)
        slider_alphap.set_val(new_alphap)
        if mixed_modes_asymp:
            slider_q.set_val(new_q)
            slider_dpi1.set_val(new_dpi1)
            slider_epsg.set_val(new_epsg)
        if p_modes_asymp | mixed_modes_asymp :
            update_asymp(new_dnu)
        else:
            update(new_dnu)

    def on_click(event):
        ix, iy = event.xdata, event.ydata
        coords.append((ix, iy))

    fig.canvas.mpl_connect("key_press_event", on_key_press)
    slider.on_changed(update)

    if p_modes_asymp:
        slider_numax.on_changed(update_asymp)
        slider_epsp.on_changed(update_asymp)
        slider_d01.on_changed(update_asymp)
        slider_d02.on_changed(update_asymp)
        slider_alphap.on_changed(update_asymp)
        if mixed_modes_asymp:
            slider_q.on_changed(update_asymp)
            slider_dpi1.on_changed(update_asymp)
            slider_epsg.on_changed(update_asymp)

    ax.set_xlabel(u"Frequency mod \u0394\u03BD")
    ax.set_ylabel("Frequency")
    plt.show()

    if return_coords:
        coords = []
        fig.canvas.mpl_connect("button_press_event", on_click)
        return coords


def smooth_power(power, smooth_filter_width):
    """Smooths the input power array with a Box1DKernel from astropy
    
    Parameters
    ----------
    power : array-like
        Array of power values
    smooth_filter_width : float
        filter width
    
    Returns
    -------
    array-like
        Smoothed power
    """
    return convolve(power, Box1DKernel(smooth_filter_width))


def plot_echelle_old(
    freq,
    power,
    dnu,
    ax=None,
    nlevels=32,
    cmap="Greys",
    scale="sqrt",
    offset=0.0,
    xmin=None,
    xmax=None,
    rasterized=True,
    **kwargs
):
    echx, echy, echz = echelle(freq, power, dnu, offset=offset, **kwargs)
    echx += offset

    if scale is "log":
        echz = np.log10(echz)
    elif scale is "sqrt":
        echz = np.sqrt(echz)

    if ax is None:
        fig, ax = plt.subplots()

    levels = np.linspace(np.min(echz), np.max(echz), nlevels)
    ax.contourf(echx, echy, echz, cmap=cmap, levels=levels, rasterized=rasterized)
    if xmax is not None:
        ax.contourf(
            echx + dnu,
            echy - dnu,
            echz,
            cmap=cmap,
            levels=levels,
            rasterized=rasterized,
        )
        ax.axis([xmin, xmax, np.min(echy), np.max(echy)])
    else:
        ax.axis([np.min(echx), np.max(echx), np.min(echy), np.max(echy)])

    ax.set_xlabel(r"Frequency" + " mod " + str(dnu))
    ax.set_ylabel(r"Frequency")

=======
>>>>>>> e9a5f79c
    return ax<|MERGE_RESOLUTION|>--- conflicted
+++ resolved
@@ -6,21 +6,12 @@
 import matplotlib.pyplot as plt
 from matplotlib.widgets import Slider
 
-<<<<<<< HEAD
-from scipy.optimize import minimize
-
-__all__ = ["echelle", "plot_echelle", "interact_echelle", "smooth_power"]
-
-
-def echelle(freq, power, dnu, fmin=0.0, fmax=None, offset=0.0, replicated=False):
-=======
 from .utils import smooth_power
 
 __all__ = ["echelle", "plot_echelle"]
 
 
 def echelle(freq, power, dnu, fmin=0.0, fmax=None, offset=0.0, sampling=0.1):
->>>>>>> e9a5f79c
     """Calculates the echelle diagram. Use this function if you want to do
     some more custom plotting.
 
@@ -39,12 +30,7 @@
         will default to the maximum frequency passed in `freq`, by default None
     offset : float, optional
         An offset to apply to the echelle diagram, by default 0.0
-<<<<<<< HEAD
-    replicated : bool, optional
-    
-=======
 
->>>>>>> e9a5f79c
     Returns
     -------
     array-like
@@ -80,20 +66,12 @@
     yn = np.insert(yn, 0, 0.0)
     yn = np.append(yn, n_stack * dnu) + fmin + offset
 
-    if not replicated:
-        xn = np.arange(1, n_element + 1) / n_element * dnu
-        z = np.zeros([n_stack * morerow, n_element])
-        for i in range(n_stack):
-            for j in range(i * morerow, (i + 1) * morerow):
-                z[j, :] = yp[n_element * (i) : n_element * (i + 1)]
-        return xn, yn, z
-    else:
-        xn = np.arange(1, 2 * n_element + 1) / n_element * dnu
-        z = np.zeros([n_stack * morerow, 2 * n_element])
-        for i in range(n_stack):
-            for j in range(i * morerow, (i + 1) * morerow):
-                z[j, :] = np.concatenate([yp[n_element * (i) : n_element * (i + 1)], yp[n_element * (i + 1) : n_element * (i + 2)] ])
-        return xn, yn, z
+    xn = np.arange(1, n_element + 1) / n_element * dnu
+    z = np.zeros([n_stack * morerow, n_element])
+    for i in range(n_stack):
+        for j in range(i * morerow, (i + 1) * morerow):
+            z[j, :] = yp[n_element * (i) : n_element * (i + 1)]
+    return xn, yn, z
 
 
 def plot_echelle(
@@ -181,443 +159,4 @@
 
     ax.set_xlabel(r"Frequency" + " mod " + str(dnu))
     ax.set_ylabel(r"Frequency")
-<<<<<<< HEAD
-    return ax
-
-
-def get_p_modes_asymp_freq(dnu, numax, epsp, d01, d02, alphap, fmin, fmax):
-    n = np.arange(int(fmin/dnu), int(fmax/dnu)+1, 1.)
-    f0 = dnu * (n + epsp + alphap*(n-numax/dnu)**2.)
-    f1 = dnu * (n + epsp + 0.5 + 2*d01 + alphap*(n-numax/dnu)**2.)
-    f2 = dnu * (n + epsp + 6*d02 + alphap*(n-numax/dnu)**2.)
-    return f0, f1, f2
-
-
-def get_mixed_modes_asymp_freq(dnu, numax, epsp, d01, d02, alphap, q, dpi1, epsg, fmin, fmax):
-    dpi1 *= 1e-6
-    n = np.arange(int(fmin/dnu), int(fmax/dnu)+1, 1.)
-    f0 = dnu * (n + epsp + alphap*(n-numax/dnu)**2.)
-    f2 = dnu * (n + epsp + 6*d02 + alphap*(n-numax/dnu)**2.)
-
-    def cost_func(x0):
-        cost = q*np.tan(np.pi/dpi1*(1/x0-epsg*dpi1)) - np.tan(np.pi/dnu*(x0-(epsp+0.5+2*d01)*dnu))
-        return cost**2.
-    
-    # infinity points
-    k = np.arange(int(1/(fmax*dpi1)-0.5-epsg), int(1/(fmin*dpi1)-0.5-epsg), 1.)
-    f1g_inf = 1. / (k + 0.5 + epsg) / dpi1
-    f1p_inf = dnu * (n + epsp)
-    xinfs = np.sort(np.concatenate((f1g_inf, f1p_inf)))
-    x0s = (xinfs[:-1]+xinfs[1:])/2.
-    f1 = np.zeros(len(x0s))
-    for ix0, x0 in enumerate(x0s):
-        res = minimize(cost_func, x0, bounds=[(xinfs[ix0], xinfs[ix0+1])])
-        f1[ix0] = res.x
-    return f0, np.unique(f1), f2
-
-
-def interact_echelle(
-    freq,
-    power,
-    dnu_min,
-    dnu_max,
-    step=0.01,
-    cmap="BuPu",
-    ax=None,
-    interpolation=None,
-    smooth=False,
-    smooth_filter_width=50.0,
-    scale=None,  # "sqrt",
-    return_coords=False,
-    p_modes_asymp=False,
-    mixed_modes_asymp=False,
-    replicated=False,
-    dpi_min=None,
-    dpi_max=None,
-    **kwargs
-):
-    """Creates an interactive echelle environment with a variable deltanu 
-    slider. If you're working in a Jupyter notebook/lab environment, you must
-    call `%matplotlib notebook` before running this.
-    
-    Parameters
-    ----------
-    freq : np.array
-        Array of frequencies in the amplitude or power spectrum
-    power : np.array
-        Corresponding array of power values
-    dnu_min : float
-        Minimum deltanu value for the slider
-    dnu_max : float
-        Maximum deltanu value for the slider
-    step : float, optional
-        Step size by which to increment or decrement the slider, by default 
-        0.01
-    cmap : matplotlib.colormap, optional
-        Colormap for the echelle diagram, by default 'BuPu'
-    ax : matplotlib.axis, optional
-        axis object on which to plot. If none is passed, one will be created, 
-        by default None
-    interpolation : str, optional
-        Type of interpolation to perform on the echelle diagram through 
-        matplotlib.pyplot.imshow. This is very expensive in an interactive 
-        environment, so use with caution, by default 'none'
-    smooth_filter_width : float, optional
-        Size of the Box1DKernel which is convolved with the power to smooth the
-        spectrum. 1 performs no smoothing, by default 50.
-    scale : str, optional
-        either 'sqrt' or 'log' or None. Scales the echelle to bring out more 
-        features, by default 'sqrt'
-    return_coords : bool, optional
-        If True, this will bind mouseclick events to the interactive plot. 
-        Clicking on the plot will store the values of the frequencies
-        at the click event, and return them in a list object, by default False
-    p_modes_asymp: bool, optional
-        !tbd
-    mixed_modes_asymp: bool, optional
-        !tbd
-    replicated: bool, optional
-
-    **kwargs : dict
-        Dictionary of arguments to be passed to `echelle.echelle`
-    
-    Returns
-    -------
-    list
-        A list of clicked frequencies if `return_coords=True`.
-    """
-
-    if dnu_max < dnu_min:
-        raise ValueError("Maximum range can not be less than minimum")
-
-    if smooth_filter_width < 1:
-        raise ValueError("The smooth filter width can not be less than 1!")
-
-    if ax is None:
-        fig, ax = plt.subplots(figsize=(12,8))
-    if smooth:
-        power = smooth_power(power, smooth_filter_width)
-
-    x, y, z = echelle(freq, power, (dnu_max + dnu_min) / 2.0, replicated=replicated, **kwargs)
-    plt.subplots_adjust(left=0.25, bottom=0.30)
-
-    if scale is "sqrt":
-        z = np.sqrt(z)
-    elif scale is "log":
-        z = np.log10(z)
-
-    line = ax.imshow(
-        z,
-        aspect="auto",
-        extent=(x.min(), x.max(), y.min(), y.max()),
-        origin="lower",
-        cmap=cmap,
-        interpolation=interpolation,
-    )
-    
-    def get_slider_axis(iParams):
-        return [0.25, 0.28-iParams*0.03, 0.65, 0.02]
-
-    axfreq = plt.axes(get_slider_axis(1))
-    valfmt = "%1." + str(len(str(step).split(".")[-1])) + "f"
-    slider = Slider(
-        axfreq,
-        u"\u0394\u03BD",
-        dnu_min,
-        dnu_max,
-        valinit=(dnu_max + dnu_min) / 2.0,
-        valstep=step,
-        valfmt=valfmt,
-    )
-
-    def update(dnu):
-        x, y, z = echelle(freq, power, dnu, replicated=replicated, **kwargs)
-        if scale is not None:
-            if scale is "sqrt":
-                z = np.sqrt(z)
-            elif scale is "log":
-                z = np.log10(z)
-        line.set_array(z)
-        line.set_extent((x.min(), x.max(), y.min(), y.max()))
-        if not replicated:
-            ax.set_xlim(0, dnu)
-        else:
-            ax.set_xlim(0, 2*dnu)
-        fig.canvas.blit(ax.bbox)
-
-    if p_modes_asymp:
-        dnu = (dnu_max + dnu_min)/2.0
-        if mixed_modes_asymp:
-            f0, f1, f2 = get_mixed_modes_asymp_freq(dnu, (np.min(freq) + np.max(freq))/2.,
-                                        0.5, -0.02, -0.005, 0.0002, 0.2, 100, 0.5,
-                                        np.min(freq), np.max(freq))
-        else:
-            f0, f1, f2 = get_p_modes_asymp_freq(dnu, (np.min(freq) + np.max(freq))/2.,
-                                            0.5, -0.02, -0.005, 0.0002, 
-                                            np.min(freq), np.max(freq))
-        f0x, f1x, f2x = f0%dnu, f1%dnu, f2%dnu
-        f0y, f1y, f2y = (f0-f0x)+dnu/2.0, (f1-f1x)+dnu/2.0, (f2-f2x)+dnu/2.0
-        if replicated:
-                f0x, f0y = np.concatenate([f0x, f0x+dnu]), np.concatenate([f0y, f0y-dnu])
-                f1x, f1y = np.concatenate([f1x, f1x+dnu]), np.concatenate([f1y, f1y-dnu])
-                f2x, f2y = np.concatenate([f2x, f2x+dnu]), np.concatenate([f2y, f2y-dnu])
-        scat0 = ax.scatter(f0x, f0y, marker='o', edgecolor='blue', facecolor='none')
-        scat1 = ax.scatter(f1x, f1y, marker='^', edgecolor='red', facecolor='none')
-        scat2 = ax.scatter(f2x, f2y, marker='s', edgecolor='green', facecolor='none')
-
-        slider_numax = Slider(
-            plt.axes(get_slider_axis(2)),
-            "$\\nu_{\\rm max}$",
-            np.min(freq),
-            np.max(freq),
-            valinit=(np.min(freq)+np.max(freq))/2.,
-            valstep=1.,
-            valfmt="%1.2f",
-        )
-        slider_epsp = Slider(
-            plt.axes(get_slider_axis(3)),
-            "$\\epsilon_p$",
-            0.,
-            1.,
-            valinit=0.5,
-            valstep=0.01,
-            valfmt="%1.2f",
-        )
-        slider_d01 = Slider(
-            plt.axes(get_slider_axis(4)),
-            "$d_{01}$",
-            -0.03,
-            0.03,
-            valinit=-0.005,
-            valstep=0.001,
-            valfmt="%1.4f",
-        )
-        slider_d02 = Slider(
-            plt.axes(get_slider_axis(5)),
-            "$d_{02}$",
-            -0.03,
-            0.,
-            valinit=-0.02,
-            valstep=0.001,
-            valfmt="%1.4f",
-        )
-        slider_alphap = Slider(
-            plt.axes(get_slider_axis(6)),
-            "$\\alpha_p$",
-            0.,
-            0.005,
-            valinit=0.0002,
-            valstep=0.0001,
-            valfmt="%1.4f",
-        )
-        if mixed_modes_asymp:
-            slider_q = Slider(
-                plt.axes(get_slider_axis(7)),
-                "$q$",
-                0.,
-                1.0,
-                valinit=0.2,
-                valstep=0.01,
-                valfmt="%1.4f",
-            )
-
-            dpi_min = 20 if dpi_min is None else dpi_min
-            dpi_max = 250 if dpi_max is None else dpi_max
-            slider_dpi1 = Slider(
-                plt.axes(get_slider_axis(8)),
-                "$\\Delta\\Pi_1$",
-                dpi_min,
-                dpi_max,
-                valinit=(dpi_min+dpi_max)/2.,
-                valstep=0.1,
-                valfmt="%4.1f",
-            )
-            slider_epsg = Slider(
-                plt.axes(get_slider_axis(9)),
-                "$\\epsilon_g$",
-                0.,
-                1.0,
-                valinit=0.5,
-                valstep=0.01,
-                valfmt="%1.4f",
-            )
-
-        def update_asymp(vals):
-            dnu, numax, epsp = slider.val, slider_numax.val, slider_epsp.val
-            d01, d02, alphap = slider_d01.val, slider_d02.val, slider_alphap.val
-            if mixed_modes_asymp:
-                q, dpi1, epsg = slider_q.val, slider_dpi1.val, slider_epsg.val
-                f0, f1, f2 = get_mixed_modes_asymp_freq(dnu, numax, epsp, d01, d02, alphap, q, dpi1, epsg, np.min(freq), np.max(freq))
-            else:
-                f0, f1, f2 = get_p_modes_asymp_freq(dnu, numax, epsp, d01, d02, alphap, np.min(freq), np.max(freq))
-            x, y, z = echelle(freq, power, dnu, replicated=replicated, **kwargs)
-            if scale is not None:
-                if scale is "sqrt":
-                    z = np.sqrt(z)
-                elif scale is "log":
-                    z = np.log10(z)
-            line.set_array(z)
-            line.set_extent((x.min(), x.max(), y.min(), y.max()))
-            f0x, f1x, f2x = f0%dnu, f1%dnu, f2%dnu
-            f0y, f1y, f2y = (f0-f0x)+dnu/2.0, (f1-f1x)+dnu/2.0, (f2-f2x)+dnu/2.0
-            if not replicated:
-                scat0.set_offsets(np.vstack((f0x, f0y)).T)
-                scat1.set_offsets(np.vstack((f1x, f1y)).T)
-                scat2.set_offsets(np.vstack((f2x, f2y)).T)
-                ax.set_xlim(0, dnu)
-            else:
-                f0x, f0y = np.concatenate([f0x, f0x+dnu]), np.concatenate([f0y, f0y-dnu])
-                f1x, f1y = np.concatenate([f1x, f1x+dnu]), np.concatenate([f1y, f1y-dnu])
-                f2x, f2y = np.concatenate([f2x, f2x+dnu]), np.concatenate([f2y, f2y-dnu])
-                scat0.set_offsets(np.vstack((f0x, f0y)).T)
-                scat1.set_offsets(np.vstack((f1x, f1y)).T)
-                scat2.set_offsets(np.vstack((f2x, f2y)).T)
-                ax.set_xlim(0, 2*dnu)
-            fig.canvas.blit(ax.bbox)
-
-
-    def on_key_press(event):
-        if event.key == "left":
-            new_dnu = slider.val - slider.valstep
-            if p_modes_asymp:
-                new_numax = slider_numax.val - slider_numax.valstep
-                new_epsp = slider_epsp.val - slider_epsp.valstep
-                new_d01 = slider_d01.val - slider_d01.valstep
-                new_d02 = slider_d02.val - slider_d02.valstep
-                new_alphap = slider_alphap.val - slider_alphap.valstep
-                if mixed_modes_asymp:
-                    new_q = slider_q.val - slider_q.valstep
-                    new_dpi1 = slider_dpi1.val - slider_dpi1.valstep
-                    new_epsg = slider_epsg.val - slider_epsg.valstep
-        elif event.key == "right":
-            new_dnu = slider.val + slider.valstep
-            if p_modes_asymp:
-                new_numax = slider_numax.val + slider_numax.valstep
-                new_epsp = slider_epsp.val + slider_epsp.valstep
-                new_d01 = slider_d01.val + slider_d01.valstep
-                new_d02 = slider_d02.val + slider_d02.valstep
-                new_alphap = slider_alphap.val + slider_alphap.valstep
-                if mixed_modes_asymp:
-                    new_q = slider_q.val + slider_q.valstep
-                    new_dpi1 = slider_dpi1.val + slider_dpi1.valstep
-                    new_epsg = slider_epsg.val + slider_epsg.valstep
-        else:
-            new_dnu = slider.val
-            if p_modes_asymp:
-                new_numax = slider_numax.val 
-                new_epsp = slider_epsp.val
-                new_d01 = slider_d01.val
-                new_d02 = slider_d02.val
-                new_alphap = slider_alphap.val
-                if mixed_modes_asymp:
-                    new_q = slider_q.val
-                    new_dpi1 = slider_dpi1.val
-                    new_epsg = slider_epsg.val
-
-        slider.set_val(new_dnu)
-        slider_numax.set_val(new_numax)
-        slider_epsp.set_val(new_epsp)
-        slider_d01.set_val(new_d01)
-        slider_d02.set_val(new_d02)
-        slider_alphap.set_val(new_alphap)
-        if mixed_modes_asymp:
-            slider_q.set_val(new_q)
-            slider_dpi1.set_val(new_dpi1)
-            slider_epsg.set_val(new_epsg)
-        if p_modes_asymp | mixed_modes_asymp :
-            update_asymp(new_dnu)
-        else:
-            update(new_dnu)
-
-    def on_click(event):
-        ix, iy = event.xdata, event.ydata
-        coords.append((ix, iy))
-
-    fig.canvas.mpl_connect("key_press_event", on_key_press)
-    slider.on_changed(update)
-
-    if p_modes_asymp:
-        slider_numax.on_changed(update_asymp)
-        slider_epsp.on_changed(update_asymp)
-        slider_d01.on_changed(update_asymp)
-        slider_d02.on_changed(update_asymp)
-        slider_alphap.on_changed(update_asymp)
-        if mixed_modes_asymp:
-            slider_q.on_changed(update_asymp)
-            slider_dpi1.on_changed(update_asymp)
-            slider_epsg.on_changed(update_asymp)
-
-    ax.set_xlabel(u"Frequency mod \u0394\u03BD")
-    ax.set_ylabel("Frequency")
-    plt.show()
-
-    if return_coords:
-        coords = []
-        fig.canvas.mpl_connect("button_press_event", on_click)
-        return coords
-
-
-def smooth_power(power, smooth_filter_width):
-    """Smooths the input power array with a Box1DKernel from astropy
-    
-    Parameters
-    ----------
-    power : array-like
-        Array of power values
-    smooth_filter_width : float
-        filter width
-    
-    Returns
-    -------
-    array-like
-        Smoothed power
-    """
-    return convolve(power, Box1DKernel(smooth_filter_width))
-
-
-def plot_echelle_old(
-    freq,
-    power,
-    dnu,
-    ax=None,
-    nlevels=32,
-    cmap="Greys",
-    scale="sqrt",
-    offset=0.0,
-    xmin=None,
-    xmax=None,
-    rasterized=True,
-    **kwargs
-):
-    echx, echy, echz = echelle(freq, power, dnu, offset=offset, **kwargs)
-    echx += offset
-
-    if scale is "log":
-        echz = np.log10(echz)
-    elif scale is "sqrt":
-        echz = np.sqrt(echz)
-
-    if ax is None:
-        fig, ax = plt.subplots()
-
-    levels = np.linspace(np.min(echz), np.max(echz), nlevels)
-    ax.contourf(echx, echy, echz, cmap=cmap, levels=levels, rasterized=rasterized)
-    if xmax is not None:
-        ax.contourf(
-            echx + dnu,
-            echy - dnu,
-            echz,
-            cmap=cmap,
-            levels=levels,
-            rasterized=rasterized,
-        )
-        ax.axis([xmin, xmax, np.min(echy), np.max(echy)])
-    else:
-        ax.axis([np.min(echx), np.max(echx), np.min(echy), np.max(echy)])
-
-    ax.set_xlabel(r"Frequency" + " mod " + str(dnu))
-    ax.set_ylabel(r"Frequency")
-
-=======
->>>>>>> e9a5f79c
     return ax